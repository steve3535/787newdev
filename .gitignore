env
*.csv
*.bak
keys
sshconfig
<<<<<<< HEAD
*/__pycache__
dev
=======
__pycache__/
**/__pycache__/
*.py[cod]
dev
mock_data
*.db
>>>>>>> c64fa463
aws
processor_state*<|MERGE_RESOLUTION|>--- conflicted
+++ resolved
@@ -3,16 +3,13 @@
 *.bak
 keys
 sshconfig
-<<<<<<< HEAD
-*/__pycache__
-dev
-=======
 __pycache__/
 **/__pycache__/
 *.py[cod]
 dev
+aws
+processor_state*
 mock_data
 *.db
->>>>>>> c64fa463
 aws
 processor_state*